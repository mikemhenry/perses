--- conflicted
+++ resolved
@@ -91,23 +91,14 @@
     temperature = 300.0*unit.kelvin
 
 
-<<<<<<< HEAD
-=======
     equilibrium_snapshots_filename = os.path.join(equilibrium_output_directory, "{}_{}.h5".format(project_prefix, initial_ligand))
     configuration_traj = md.load(equilibrium_snapshots_filename)
->>>>>>> 951ed3f1
 
     file_to_read = os.path.join(setup_directory, "{}_{}_initial.npy".format(project_prefix, initial_ligand))
 
     positions, topology, system, initial_smiles = np.load(file_to_read)
     topology = topology.to_openmm()
     topology.setPeriodicBoxVectors(system.getDefaultPeriodicBoxVectors())
-<<<<<<< HEAD
-
-    equilibrium_snapshots_filename = os.path.join(equilibrium_output_directory, "{}_{}.h5".format(project_prefix, initial_ligand))
-    configuration_traj = md.load(equilibrium_snapshots_filename)
-=======
->>>>>>> 951ed3f1
 
     ifs = oechem.oemolistream()
     ifs.open(ligand_filename)
