--- conflicted
+++ resolved
@@ -13,11 +13,12 @@
 import numpy as np
 import logging
 
-logging.basicConfig(level = logging.NOTSET)
+logging.basicConfig(level=logging.NOTSET)
 _logger = logging.getLogger("utils.openeye")
 _logger.setLevel(logging.INFO)
 
-def smiles_to_oemol(smiles, title='MOL',max_confs=1):
+
+def smiles_to_oemol(smiles, title='MOL', max_confs=1):
     """
     Generate an oemol from a SMILES string
 
@@ -40,9 +41,9 @@
     molecule = oechem.OEMol()
     oechem.OESmilesToMol(molecule, smiles)
 
-    #create unique atom names
+    # create unique atom names
     if len([atom.GetName() for atom in molecule.GetAtoms()]) > len(set([atom.GetName() for atom in molecule.GetAtoms()])):
-        #the atom names are not unique
+        # the atom names are not unique
         molecule = generate_unique_atom_names(molecule)
     else:
         pass
@@ -60,7 +61,7 @@
     oechem.OETriposAtomNames(molecule)
     oechem.OETriposBondTypeNames(molecule)
 
-    #perceive chirality before attempting omega geometry proposal
+    # perceive chirality before attempting omega geometry proposal
     assert oechem.OEPerceiveChiral(molecule), f"chirality perception failed"
 
     # Assign geometry
@@ -115,6 +116,7 @@
     omega.SetStrictStereo(True)
     omega(molecule)
     return molecule
+
 
 def extractPositionsFromOEMol(molecule,units=unit.angstrom):
     """
@@ -212,7 +214,8 @@
     """
 
     # Create OEMol
-    # TODO write our own of this function so we can be sure of the oe flags that are being used
+    # TODO write our own of this function so we can be
+    # sure of the oe flags that are being used
     molecule = iupac_to_oemol(iupac_name, title=title)
 
     molecule = generate_conformers(molecule, max_confs=1)
@@ -221,6 +224,7 @@
     system, positions, topology = OEMol_to_omm_ff(molecule)
 
     return (molecule, system, positions, topology)
+
 
 def createSystemFromSMILES(smiles,title='MOL'):
     """
@@ -248,12 +252,13 @@
     smiles = smiles[0]
 
     # Create OEMol
-    molecule = smiles_to_oemol(smiles,title=title)
+    molecule = smiles_to_oemol(smiles, title=title)
 
     # generate openmm system, positions and topology
     system, positions, topology = OEMol_to_omm_ff(molecule)
 
     return (molecule, system, positions, topology)
+
 
 def describe_oemol(mol):
     """
@@ -279,10 +284,12 @@
         description += "%8d %8d\n" % (bond.GetBgnIdx(), bond.GetEndIdx())
     return description
 
-def createOEMolFromSDF(sdf_filename, index=0, add_hydrogens = True):
+
+def createOEMolFromSDF(sdf_filename, index=0, add_hydrogens=True):
     """
     # TODO change this to return a list of all the mols if required
-    Load an SDF file into an OEMol. Since SDF files can contain multiple molecules, an index can be provided as well.
+    Load an SDF file into an OEMol. Since SDF files can contain multiple
+    molecules, an index can be provided as well.
 
     Parameters
     ----------
@@ -296,19 +303,19 @@
     mol : openeye.oechem.OEMol object
         The loaded oemol object
     """
-    #TODO this needs a test
+    # TODO this needs a test
     ifs = oechem.oemolistream()
     ifs.open(sdf_filename)
     # get the list of molecules
     mol_list = [oechem.OEMol(mol) for mol in ifs.GetOEMols()]
     # we'll always take the first for now
 
-    #check molecule unique names
+    # check molecule unique names
     renamed_mol_list = []
     for mol_index, molecule in enumerate(mol_list):
-        #create unique atom names
+        # create unique atom names
         if len([atom.GetName() for atom in molecule.GetAtoms()]) > len(set([atom.GetName() for atom in molecule.GetAtoms()])):
-            #the atom names are not unique
+            # the atom names are not unique
             molecule_fixed = generate_unique_atom_names(molecule)
         else:
             molecule_fixed = molecule
@@ -319,20 +326,18 @@
     for molecule in renamed_mol_list:
         oechem.OEAssignAromaticFlags(molecule, oechem.OEAroModelOpenEye)
         oechem.OEAssignHybridization(molecule)
-<<<<<<< HEAD
         if add_hydrogens:
             oechem.OEAddExplicitHydrogens(molecule)
-=======
         oechem.OEAddExplicitHydrogens(molecule)
         oechem.OEPerceiveChiral(molecule)
->>>>>>> 59bba2bf
-
-        #perceive chirality
+
+        # perceive chirality
         assert oechem.OE3DToInternalStereo(molecule), f"the stereochemistry perception from 3D coordinates failed"
         assert not has_undefined_stereocenters(molecule), f"there is an atom with an undefined stereochemistry"
 
     mol_to_return = renamed_mol_list[index]
     return mol_to_return
+
 
 def calculate_mol_similarity(molA, molB):
     """
@@ -349,34 +354,27 @@
 
     return oegraphsim.OETanimoto(fpA, fpB)
 
+
 def createSMILESfromOEMol(molecule):
     smiles = oechem.OECreateSmiString(molecule,
-                             oechem.OESMILESFlag_DEFAULT | oechem.OESMILESFlag_Hydrogens)
+                                      oechem.OESMILESFlag_DEFAULT |
+                                      oechem.OESMILESFlag_Hydrogens)
     return smiles
 
-<<<<<<< HEAD
+
 def generate_unique_atom_names(molecule):
     """
     Check if an oemol has unique atom names, and if not, then assigns them
-=======
-
-def generate_unique_atom_names(molecule):
-    """
-    Check if an oemol has unique atom names, and if not, then assigns them
-
->>>>>>> 59bba2bf
+
     Parameters
     ----------
     molecule : openeye.oechem.OEMol object
         oemol object to check
-<<<<<<< HEAD
-=======
-
->>>>>>> 59bba2bf
     Returns
     -------
     molecule : openeye.oechem.OEMol object
-        oemol, either unchanged if atom names are already unique, or newly generated atom names
+        oemol, either unchanged if atom names are
+        already unique, or newly generated atom names
     """
     atom_names = []
 
@@ -387,13 +385,15 @@
 
     if len(set(atom_names)) == atom_count:
         # one name per atom therefore unique
-        _logger.info(f'molecule {molecule.GetTitle()} has unique atom names already')
+        _logger.info(f'molecule {molecule.GetTitle()} \
+                     has unique atom names already')
         return molecule
     else:
         # generating new atom names
         from collections import defaultdict
         from simtk.openmm.app.element import Element
-        _logger.info(f'molecule {molecule.GetTitle()} does not have unique atom names. Generating now...')
+        _logger.info(f'molecule {molecule.GetTitle()} \
+                     does not have unique atom names. Generating now...')
         element_counts = defaultdict(int)
         for atom in molecule.GetAtoms():
             element = Element.getByAtomicNumber(atom.GetAtomicNum())
@@ -402,48 +402,35 @@
             atom.SetName(name)
         return molecule
 
-<<<<<<< HEAD
-=======
-
->>>>>>> 59bba2bf
+
 def has_undefined_stereocenters(mol):
     """
-    Check that _if_ a molecule has a stereocenter, the stereochemistry is defined
+    Check that _if_ a molecule has a stereocenter,
+    the stereochemistry is defined
     if no stereocenter then will return False too
-<<<<<<< HEAD
-=======
-
->>>>>>> 59bba2bf
+
     Parameters
     ----------
     molecule : openeye.oechem.OEMol object
         oemol object to check
-<<<<<<< HEAD
-=======
-
->>>>>>> 59bba2bf
+
     Returns
     -------
     bool : True if undefined Stereochemistry
            False if no stereochemistry or all stereocenter's are labelled
     """
-<<<<<<< HEAD
+
     assert oechem.OEPerceiveChiral(mol), f"chirality perception failed"
-=======
-    oechem.OEPerceiveChiral(mol)
->>>>>>> 59bba2bf
+
     for atom in mol.GetAtoms():
         if atom.IsChiral():
             if not atom.HasStereoSpecified():
-                return True # we have a stereocenter with no stereochemistry!
+                return True  # we have a stereocenter with no stereochemistry!
     for bond in mol.GetBonds():
         if bond.IsChiral():
             if not bond.HasStereoSpecified():
-                return True #we have a geometric isomer that isn't specified!
-<<<<<<< HEAD
-    return False # nothing bad found
-=======
-    return False # nothing bad found
+                return True  # we have a geometric isomer that isn't specified!
+    return False  # nothing bad found
 
 
 def generate_expression(list):
@@ -477,5 +464,4 @@
         # doing bitwise OR check
         total_expr = total_expr | expr
 
-    return total_expr
->>>>>>> 59bba2bf
+    return total_expr