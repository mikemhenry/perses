--- conflicted
+++ resolved
@@ -42,7 +42,6 @@
         protein_filename = resource_filename('openmmforcefields', protein_path)
         ligand_filename = resource_filename('openmmforcefields', ligands_path)
 
-<<<<<<< HEAD
         pm_delivery = PointMutationExecutor(protein_filename=protein_filename,
                                     mutation_chain_id='2',
                                     mutation_residue_id='198',
@@ -55,20 +54,6 @@
                                      barostat=openmm.MonteCarloBarostat(1.0 * unit.atmosphere, temperature, 50),
                                      forcefield_kwargs={'removeCMMotion': False, 'ewaldErrorTolerance': 1e-4, 'nonbondedMethod': app.PME, 'constraints' : app.HBonds, 'hydrogenMass' : 4 * unit.amus},
                                      small_molecule_forcefields='gaff-2.11')
-=======
-        pm_delivery = PointMutationExecutor(receptor_filename = receptor_filename,
-                                    ligand_filename = ligand_filename,
-                                    mutation_chain_id = '2',
-                                    mutation_residue_id = '198',
-                                     proposed_residue = 'THR',
-                                     phase = 'complex',
-                                     conduct_endstate_validation = False,
-                                     ligand_index = 0,
-                                     forcefield_files = ['amber14/protein.ff14SB.xml', 'amber14/tip3p.xml'],
-                                     barostat = openmm.MonteCarloBarostat(1.0 * unit.atmosphere, temperature, 50),
-                                     forcefield_kwargs = {'removeCMMotion': False, 'ewaldErrorTolerance': 1e-4, 'constraints' : app.HBonds, 'hydrogenMass' : 4 * unit.amus}, periodic_forcefield_kwargs = {'nonbondedMethod': app.PME}
-                                     small_molecule_forcefields = 'gaff-2.11')
->>>>>>> f7947e48
 
         complex_htf = pm_delivery.get_complex_htf()
         apo_htf = pm_delivery.get_apo_htf()
@@ -101,7 +86,6 @@
                  protein_filename,
                  mutation_chain_id,
                  mutation_residue_id,
-<<<<<<< HEAD
                  proposed_residue,
                  phase='complex',
                  conduct_endstate_validation=True,
@@ -115,16 +99,6 @@
                  periodic_forcefield_kwargs={'nonbondedMethod': app.PME},
                  nonperiodic_forcefield_kwargs=None,
                  small_molecule_forcefields='gaff-2.11',
-=======
-                 proposed_residue, phase = 'complex',
-                 conduct_endstate_validation = False,
-                 ligand_index = 0,
-                 forcefield_files = ['amber14/protein.ff14SB.xml', 'amber14/tip3p.xml'],
-                 barostat = openmm.MonteCarloBarostat(1.0 * unit.atmosphere, temperature, 50),
-                 forcefield_kwargs = {'removeCMMotion': False, 'ewaldErrorTolerance': 1e-4, 'constraints' : app.HBonds, 'hydrogenMass' : 4 * unit.amus},
-                 periodic_forcefield_kwargs={'nonbondedMethod': app.PME},
-                 small_molecule_forcefields = 'gaff-2.11',
->>>>>>> f7947e48
                  **kwargs):
         """
         arguments
@@ -156,14 +130,10 @@
                 barostat to use
             forcefield_kwargs : dict, default {'removeCMMotion': False, 'ewaldErrorTolerance': 1e-4, 'constraints' : app.HBonds, 'hydrogenMass' : 4 * unit.amus}
                 forcefield kwargs for system parametrization
-<<<<<<< HEAD
             periodic_forcefield_kwargs : dict, default {'nonbondedMethod': app.PME}
                 periodic forcefield kwargs for system parametrization
             nonperiodic_forcefield_kwargs : dict, default None
                 non-periodic forcefield kwargs for system parametrization
-=======
-            periodic_forcefield_kwargs : dict default {'nonbondedMethod':app.PME}
->>>>>>> f7947e48
             small_molecule_forcefields : str, default 'gaff-2.11'
                 the forcefield string for small molecule parametrization
 
@@ -210,12 +180,9 @@
                                                 barostat=barostat,
                                                 forcefield_kwargs=forcefield_kwargs,
                                                 periodic_forcefield_kwargs=periodic_forcefield_kwargs,
-<<<<<<< HEAD
                                                 nonperiodic_forcefield_kwargs=nonperiodic_forcefield_kwargs,
                                                 small_molecule_forcefield=small_molecule_forcefields,
-=======
-                                                small_molecule_forcefield = small_molecule_forcefields,
->>>>>>> f7947e48
+
                                                 molecules=molecules,
                                                 cache=None)
 
