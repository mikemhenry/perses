--- conflicted
+++ resolved
@@ -267,9 +267,6 @@
         # new_system : simtk.openmm.System
         new_system = self._system_generator.build_system(new_topology)
 
-<<<<<<< HEAD
-        return TopologyProposal(new_topology=new_topology, new_system=new_system, old_topology=old_topology, old_system=current_system, old_chemical_state_key=old_chemical_state_key, new_chemical_state_key=new_chemical_state_key, logp_proposal=0.0, new_to_old_atom_map=atom_map, metadata=metadata)
-=======
         # Create TopologyProposal.
         topology_proposal = TopologyProposal(new_topology=new_topology, new_system=new_system, old_topology=old_topology, old_system=current_system, old_chemical_state_key=old_chemical_state_key, new_chemical_state_key=new_chemical_state_key, logp_proposal=0.0, new_to_old_atom_map=atom_map)
 
@@ -286,20 +283,6 @@
             raise Exception(msg)
 
         return topology_proposal
-
-    def _choose_mutation_from_allowed(self, modeller, chain_id, allowed_mutations):
-        """
-        Used when allowed mutations have been specified
-        Assume (for now) uniform probability of selecting each specified mutant
-
-        Arguments
-        ---------
-        modeller : simtk.openmm.app.Modeller
-        chain_id : str
-        allowed_mutations : list(list(tuple))
-            list of allowed mutant states; each entry in the list is a list because multiple mutations may be desired
-            tuple : (str, str) -- residue id and three-letter amino acid code of desired mutant
->>>>>>> 7570e534
 
     def _choose_mutant(self, modeller, metadata):
         index_to_new_residues = dict()
