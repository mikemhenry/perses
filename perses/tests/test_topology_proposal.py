import simtk.openmm.app as app
import simtk.openmm as openmm
import simtk.unit as unit
import copy
from pkg_resources import resource_filename
import numpy as np
import os
try:
    from urllib.request import urlopen
    from io import StringIO
except:
    from urllib2 import urlopen
    from cStringIO import StringIO
from nose.plugins.attrib import attr
from openmmtools.constants import kB
from perses.utils.data import get_data_filename
from perses.utils.openeye import OEMol_to_omm_ff, smiles_to_oemol
from perses.utils.smallmolecules import render_atom_mapping
from unittest import skipIf

temperature = 300*unit.kelvin
# Compute kT and inverse temperature.
kT = kB * temperature
beta = 1.0 / kT

running_on_github_actions = os.environ.get('GITHUB_ACTIONS', None) == 'true'

def test_small_molecule_proposals():
    """
    Make sure the small molecule proposal engine generates molecules
    """
    from perses.rjmc import topology_proposal
    from openmoltools import forcefield_generators
    from collections import defaultdict
    from perses.rjmc.topology_proposal import SmallMoleculeSetProposalEngine
    import openeye.oechem as oechem
    list_of_smiles = ['CCCC','CCCCC','CCCCCC']
    list_of_mols = []
    for smi in list_of_smiles:
        mol = smiles_to_oemol(smi)
        list_of_mols.append(mol)
    gaff_xml_filename = get_data_filename('data/gaff.xml')
    stats_dict = defaultdict(lambda: 0)
    system_generator = topology_proposal.SystemGenerator([gaff_xml_filename])
    proposal_engine = topology_proposal.SmallMoleculeSetProposalEngine(list_of_mols, system_generator)
    initial_molecule = generate_initial_molecule('CCCC')
    initial_system, initial_positions, initial_topology = OEMol_to_omm_ff(initial_molecule)
    proposal = proposal_engine.propose(initial_system, initial_topology)
    for i in range(50):
        #positions are ignored here, and we don't want to run the geometry engine
        new_proposal = proposal_engine.propose(proposal.old_system, proposal.old_topology)
        stats_dict[new_proposal.new_chemical_state_key] += 1
        #check that the molecule it generated is actually the smiles we expect
        matching_molecules = [res for res in proposal.new_topology.residues() if res.name=='MOL']
        if len(matching_molecules) != 1:
            raise ValueError("More than one residue with the same name!")
        mol_res = matching_molecules[0]
        oemol = forcefield_generators.generateOEMolFromTopologyResidue(mol_res)
        smiles = SmallMoleculeSetProposalEngine.canonicalize_smiles(oechem.OEMolToSmiles(oemol))
        assert smiles == proposal.new_chemical_state_key
        proposal = new_proposal

def test_mapping_strength_levels(pairs_of_smiles=[('Cc1ccccc1','c1ccc(cc1)N'),('CC(c1ccccc1)','O=C(c1ccccc1)'),('Oc1ccccc1','Sc1ccccc1')],test=True):
    from perses.rjmc.topology_proposal import SmallMoleculeSetProposalEngine
    from perses.rjmc import topology_proposal
    gaff_xml_filename = get_data_filename('data/gaff.xml')

    correct_results = {0:{'default': (1,0), 'weak':(1,0), 'strong':(4,3)},
                       1:{'default': (7,3), 'weak':(5,1), 'strong':(7,3)},
                       2:{'default': (0,0), 'weak':(0,0), 'strong':(2,2)}}

    mapping = ['weak','default','strong']

    for example in mapping:
        for index, (lig_a, lig_b) in enumerate(pairs_of_smiles):
<<<<<<< HEAD
            initial_molecule = smiles_to_oemol(lig_a)
            proposed_molecule = smiles_to_oemol(lig_b)
=======
            initial_molecule = generate_initial_molecule(lig_a)
            proposed_molecule = generate_initial_molecule(lig_b)
>>>>>>> bb3231b5
            system_generator = topology_proposal.SystemGenerator([gaff_xml_filename])
            proposal_engine = topology_proposal.SmallMoleculeSetProposalEngine([initial_molecule, proposed_molecule], system_generator,map_strength=example)
            initial_system, initial_positions, initial_topology = OEMol_to_omm_ff(initial_molecule)
            proposal = proposal_engine.propose(initial_system, initial_topology)
            print(lig_a, lig_b,'length OLD and NEW atoms',len(proposal.unique_old_atoms), len(proposal.unique_new_atoms))
            if test:
                assert ( (len(proposal.unique_old_atoms), len(proposal.unique_new_atoms)) == correct_results[index][example])
            render_atom_mapping(f'{index}-{example}.png', initial_molecule, proposed_molecule, proposal._new_to_old_atom_map)


@skipIf(running_on_github_actions, "Skip full test on GH Actions.")
def test_no_h_map():
   """
   Test that the SmallMoleculeAtomMapper can generate maps that exclude hydrogens
   """
   from perses.tests.testsystems import KinaseInhibitorsTestSystem
   from perses.rjmc.topology_proposal import SmallMoleculeAtomMapper
   import itertools
   from perses.tests import utils
   from openeye import oechem
   kinase = KinaseInhibitorsTestSystem()
   molecules = kinase.molecules
   print(molecules)
   mapper = SmallMoleculeAtomMapper(molecules, prohibit_hydrogen_mapping=True)
   mapper.map_all_molecules()

   with open('mapperkinase_permissive.json', 'w') as outfile:
       json_string = mapper.to_json()
       outfile.write(json_string)

   molecule_smiles = mapper.smiles_list
   for molecule_pair in itertools.combinations(molecule_smiles, 2):
       index_1 = molecule_smiles.index(molecule_pair[0])
       index_2 = molecule_smiles.index(molecule_pair[1])
       mol_a = mapper.get_oemol_from_smiles(molecule_pair[0])
       mol_b = mapper.get_oemol_from_smiles(molecule_pair[1])
       #fresh_atom_maps, _ = mapper._map_atoms(mol_a, mol_b)
       stored_atom_maps = mapper.get_atom_maps(molecule_pair[0], molecule_pair[1])

       for i, atom_map in enumerate(stored_atom_maps):
           render_atom_mapping("{}_{}_map{}_permissive.png".format(index_1, index_2, i), mol_b, mol_a, atom_map)


   mapper.generate_and_check_proposal_matrix()


def test_two_molecule_proposal_engine():
    """
    Test TwoMoleculeSetProposalEngine
    """
    # Create a proposal engine for butane -> pentane
    old_mol = generate_initial_molecule('CCCC')
    new_mol = generate_initial_molecule('CCCCC')
    from perses.rjmc import topology_proposal
    gaff_xml_filename = get_data_filename('data/gaff.xml')
    system_generator = topology_proposal.SystemGenerator([gaff_xml_filename])
    from perses.rjmc.topology_proposal import TwoMoleculeSetProposalEngine
    proposal_engine = TwoMoleculeSetProposalEngine(old_mol, new_mol, system_generator)
    initial_system, initial_positions, initial_topology = OEMol_to_omm_ff(old_mol)
    # Propose a transformation
    proposal = proposal_engine.propose(initial_system, initial_topology)
    # Check proposal
    assert (proposal.new_system.getNumParticles() == 17), "new_system (pentane) should have 17 atoms (actual: %d)" % proposal.new_system.getNumParticles()
    assert (proposal.old_system.getNumParticles() == 14), "old_system (butane) should have 14 atoms (actual: %d)" % proposal.old_system.getNumParticles()
    assert len(proposal.new_alchemical_atoms) == 17, "new_alchemical_atoms should be 17 (actual: %d)" % proposal.new_alchemical_atoms
    assert len(proposal.old_alchemical_atoms) == 14, "old_alchemical_atoms should be 14 (actual: %d)" % proposal.old_alchemical_atoms
    assert len(proposal.new_environment_atoms) == 0, "new_environment_atoms should be 0 (actual: %d)" % proposal.new_environment_atoms
    assert len(proposal.old_environment_atoms) == 0, "old_environment_atoms should be 0 (actual: %d)" % proposal.old_environment_atoms

def load_pdbid_to_openmm(pdbid):
    """
    create openmm topology without pdb file
    lifted from pandegroup/pdbfixer
    """
    url = 'http://www.rcsb.org/pdb/files/%s.pdb' % pdbid
    file = urlopen(url)
    contents = file.read().decode('utf-8')
    file.close()
    file = StringIO(contents)

    if _guessFileFormat(file, url) == 'pdbx':
        pdbx = app.PDBxFile(contents)
        topology = pdbx.topology
        positions = pdbx.positions
    else:
        pdb = app.PDBFile(file)
        topology = pdb.topology
        positions = pdb.positions

    return topology, positions

def _guessFileFormat(file, filename):
    """
    Guess whether a file is PDB or PDBx/mmCIF based on its filename and contents.
    authored by pandegroup
    """
    filename = filename.lower()
    if '.pdbx' in filename or '.cif' in filename:
        return 'pdbx'
    if '.pdb' in filename:
        return 'pdb'
    for line in file:
        if line.startswith('data_') or line.startswith('loop_'):
            file.seek(0)
            return 'pdbx'
        if line.startswith('HEADER') or line.startswith('REMARK') or line.startswith('TITLE '):
            file.seek(0)
            return 'pdb'
    file.seek(0)
    return 'pdb'

@attr('advanced')
def test_specify_allowed_mutants():
    """
    Make sure proposals can be made using optional argument allowed_mutations

    This test has three possible insulin systems: wild type, Q5E, and Q5N/Y14F
    """
    import perses.rjmc.topology_proposal as topology_proposal

    pdbid = "2HIU"
    topology, positions = load_pdbid_to_openmm(pdbid)
    modeller = app.Modeller(topology, positions)
    for chain in modeller.topology.chains():
        pass

    modeller.delete([chain])

    ff_filename = "amber99sbildn.xml"

    ff = app.ForceField(ff_filename)
    system = ff.createSystem(modeller.topology)
    chain_id = 'A'

    allowed_mutations = [[('5','GLU')],[('5','ASN'),('14','PHE')]]

    system_generator = topology_proposal.SystemGenerator([ff_filename])

    pm_top_engine = topology_proposal.PointMutationEngine(modeller.topology, system_generator, chain_id, allowed_mutations=allowed_mutations)

    ntrials = 10
    for trian in range(ntrials):
        pm_top_proposal = pm_top_engine.propose(system, modeller.topology)
        # Check to make sure no out-of-bounds atoms are present in new_to_old_atom_map
        natoms_old = pm_top_proposal.old_system.getNumParticles()
        natoms_new = pm_top_proposal.new_system.getNumParticles()
        if not set(pm_top_proposal.new_to_old_atom_map.values()).issubset(range(natoms_old)):
            msg = "Some old atoms in TopologyProposal.new_to_old_atom_map are not in span of old atoms (1..%d):\n" % natoms_old
            msg += str(pm_top_proposal.new_to_old_atom_map)
            raise Exception(msg)
        if not set(pm_top_proposal.new_to_old_atom_map.keys()).issubset(range(natoms_new)):
            msg = "Some new atoms in TopologyProposal.new_to_old_atom_map are not in span of old atoms (1..%d):\n" % natoms_new
            msg += str(pm_top_proposal.new_to_old_atom_map)
            raise Exception(msg)

@attr('advanced')
def test_propose_self():
    """
    Propose a mutation to remain at WT in insulin
    """
    import perses.rjmc.topology_proposal as topology_proposal

    pdbid = "2HIU"
    topology, positions = load_pdbid_to_openmm(pdbid)
    modeller = app.Modeller(topology, positions)
    for chain in modeller.topology.chains():
        pass

    modeller.delete([chain])

    ff_filename = "amber99sbildn.xml"

    ff = app.ForceField(ff_filename)
    system = ff.createSystem(modeller.topology)
    chain_id = 'A'

    for chain in modeller.topology.chains():
        if chain.id == chain_id:
            residues = chain._residues
    mutant_res = np.random.choice(residues)
    allowed_mutations = [[(mutant_res.id,mutant_res.name)]]
    system_generator = topology_proposal.SystemGenerator([ff_filename])

    pm_top_engine = topology_proposal.PointMutationEngine(modeller.topology, system_generator, chain_id, allowed_mutations=allowed_mutations, verbose=True)
    print('Self mutation:')
    pm_top_proposal = pm_top_engine.propose(system, modeller.topology)
    assert pm_top_proposal.old_topology == pm_top_proposal.new_topology
    assert pm_top_proposal.old_system == pm_top_proposal.new_system
    assert pm_top_proposal.old_chemical_state_key == pm_top_proposal.new_chemical_state_key

@attr('advanced')
def test_run_point_mutation_propose():
    """
    Propose a random mutation in insulin
    """
    import perses.rjmc.topology_proposal as topology_proposal

    pdbid = "2HIU"
    topology, positions = load_pdbid_to_openmm(pdbid)
    modeller = app.Modeller(topology, positions)
    for chain in modeller.topology.chains():
        pass

    modeller.delete([chain])

    ff_filename = "amber99sbildn.xml"
    max_point_mutants = 1

    ff = app.ForceField(ff_filename)
    system = ff.createSystem(modeller.topology)
    chain_id = 'A'

    system_generator = topology_proposal.SystemGenerator([ff_filename])

    pm_top_engine = topology_proposal.PointMutationEngine(modeller.topology, system_generator, chain_id, max_point_mutants=max_point_mutants)
    pm_top_proposal = pm_top_engine.propose(system, modeller.topology)

@attr('advanced')
def test_alanine_dipeptide_map():
    pdb_filename = resource_filename('openmmtools', 'data/alanine-dipeptide-gbsa/alanine-dipeptide.pdb')
    from simtk.openmm.app import PDBFile
    pdbfile = PDBFile(pdb_filename)
    import perses.rjmc.topology_proposal as topology_proposal
    modeller = app.Modeller(pdbfile.topology, pdbfile.positions)

    ff_filename = "amber99sbildn.xml"
    allowed_mutations = [[('2', 'PHE')]]

    ff = app.ForceField(ff_filename)
    system = ff.createSystem(modeller.topology)
    chain_id = ' '

    metadata = dict()
    system_generator = topology_proposal.SystemGenerator([ff_filename])
    pm_top_engine = topology_proposal.PointMutationEngine(modeller.topology, system_generator, chain_id, proposal_metadata=metadata, allowed_mutations=allowed_mutations, always_change=True)

    proposal = pm_top_engine.propose(system, modeller.topology)

    new_topology = proposal.new_topology
    new_system = proposal.new_system
    old_topology = proposal.old_topology
    old_system = proposal.old_system
    atom_map = proposal.old_to_new_atom_map

    for k, atom in enumerate(old_topology.atoms()):
        atom_idx = atom.index
        if atom_idx in atom_map.keys():
            atom2_idx = atom_map[atom_idx]
            for l, atom2 in enumerate(new_topology.atoms()):
                if atom2.index == atom2_idx:
                    new_atom = atom2
                    break
            old_name = atom.name
            new_name = new_atom.name
            print('\n%s to %s' % (str(atom.residue), str(new_atom.residue)))
            print('old_atom.index vs index in topology: %s %s' % (atom_idx, k))
            print('new_atom.index vs index in topology: %s %s' % (atom2_idx, l))
            print('Who was matched: old %s to new %s' % (old_name, new_name))
            if atom2_idx != l:
                mass_by_map = system.getParticleMass(atom2_idx)
                mass_by_sys = system.getParticleMass(l)
                print('Should have matched %s actually got %s' % (mass_by_map, mass_by_sys))

@attr('advanced')
def test_mutate_from_every_amino_to_every_other():
    """
    Make sure mutations are successful between every possible pair of before-and-after residues
    Mutate Ecoli F-ATPase alpha subunit to all 20 amino acids (test going FROM all possibilities)
    Mutate each residue to all 19 alternatives
    """
    import perses.rjmc.topology_proposal as topology_proposal

    aminos = ['ALA','ARG','ASN','ASP','CYS','GLN','GLU','GLY','HIS','ILE','LEU','LYS','MET','PHE','PRO','SER','THR','TRP','TYR','VAL']

    failed_mutants = 0

    pdbid = "2A7U"
    topology, positions = load_pdbid_to_openmm(pdbid)
    modeller = app.Modeller(topology, positions)
    for chain in modeller.topology.chains():
        pass

    modeller.delete([chain])

    ff_filename = "amber99sbildn.xml"
    max_point_mutants = 1

    ff = app.ForceField(ff_filename)
    system = ff.createSystem(modeller.topology)
    chain_id = 'A'

    metadata = dict()

    system_generator = topology_proposal.SystemGenerator([ff_filename])

    pm_top_engine = topology_proposal.PointMutationEngine(modeller.topology, system_generator, chain_id, proposal_metadata=metadata, max_point_mutants=max_point_mutants, always_change=True)

    current_system = system
    current_topology = modeller.topology
    current_positions = modeller.positions

    pm_top_engine._allowed_mutations = [list()]
    for k, proposed_amino in enumerate(aminos):
        pm_top_engine._allowed_mutations[0].append((str(k+2),proposed_amino))
    pm_top_proposal = pm_top_engine.propose(current_system, current_topology)
    current_system = pm_top_proposal.new_system
    current_topology = pm_top_proposal.new_topology

    for chain in current_topology.chains():
        if chain.id == chain_id:
            # num_residues : int
            num_residues = len(chain._residues)
            break
    new_sequence = list()
    for residue in current_topology.residues():
        if residue.index == 0:
            continue
        if residue.index == (num_residues -1):
            continue
        if residue.name in ['HID','HIE']:
            residue.name = 'HIS'
        new_sequence.append(residue.name)
    for i in range(len(aminos)):
        assert new_sequence[i] == aminos[i]


    pm_top_engine = topology_proposal.PointMutationEngine(current_topology, system_generator, chain_id, proposal_metadata=metadata, max_point_mutants=max_point_mutants)

    from perses.rjmc.topology_proposal import append_topology
    old_topology = app.Topology()
    append_topology(old_topology, current_topology)
    new_topology = app.Topology()
    append_topology(new_topology, current_topology)

    old_chemical_state_key = pm_top_engine.compute_state_key(old_topology)


    for chain in new_topology.chains():
        if chain.id == chain_id:
            # num_residues : int
            num_residues = len(chain._residues)
            break
    for proposed_location in range(1, num_residues-1):
        print('Making mutations at residue %s' % proposed_location)
        original_residue_name = chain._residues[proposed_location].name
        matching_amino_found = 0
        for proposed_amino in aminos:
            pm_top_engine._allowed_mutations = [[(str(proposed_location+1),proposed_amino)]]
            new_topology = app.Topology()
            append_topology(new_topology, current_topology)
            old_system = current_system
            old_topology_natoms = sum([1 for atom in old_topology.atoms()])
            old_system_natoms = old_system.getNumParticles()
            if old_topology_natoms != old_system_natoms:
                msg = 'PolymerProposalEngine: old_topology has %d atoms, while old_system has %d atoms' % (old_topology_natoms, old_system_natoms)
                raise Exception(msg)
            metadata = dict()

            for atom in new_topology.atoms():
                atom.old_index = atom.index

            index_to_new_residues, metadata = pm_top_engine._choose_mutant(new_topology, metadata)
            if len(index_to_new_residues) == 0:
                matching_amino_found+=1
                continue
            print('Mutating %s to %s' % (original_residue_name, proposed_amino))

            residue_map = pm_top_engine._generate_residue_map(new_topology, index_to_new_residues)
            for res_pair in residue_map:
                residue = res_pair[0]
                name = res_pair[1]
                assert residue.index in index_to_new_residues.keys()
                assert index_to_new_residues[residue.index] == name
                assert residue.name+'-'+str(residue.id)+'-'+name in metadata['mutations']

            new_topology, missing_atoms = pm_top_engine._delete_excess_atoms(new_topology, residue_map)
            new_topology = pm_top_engine._add_new_atoms(new_topology, missing_atoms, residue_map)
            for res_pair in residue_map:
                residue = res_pair[0]
                name = res_pair[1]
                assert residue.name == name

            atom_map = pm_top_engine._construct_atom_map(residue_map, old_topology, index_to_new_residues, new_topology)
            templates = pm_top_engine._ff.getMatchingTemplates(new_topology)
            assert [templates[index].name == residue.name for index, (residue, name) in enumerate(residue_map)]

            new_chemical_state_key = pm_top_engine.compute_state_key(new_topology)
            new_system = pm_top_engine._system_generator.build_system(new_topology)
            pm_top_proposal = topology_proposal.TopologyProposal(new_topology=new_topology, new_system=new_system, old_topology=old_topology, old_system=old_system, old_chemical_state_key=old_chemical_state_key, new_chemical_state_key=new_chemical_state_key, logp_proposal=0.0, new_to_old_atom_map=atom_map)

        assert matching_amino_found == 1

@attr('advanced')
def test_limiting_allowed_residues():
    """
    Test example system with certain mutations allowed to mutate
    """
    import perses.rjmc.topology_proposal as topology_proposal

    failed_mutants = 0

    pdbid = "1G3F"
    topology, positions = load_pdbid_to_openmm(pdbid)
    modeller = app.Modeller(topology, positions)

    chain_id = 'B'
    to_delete = list()
    for chain in modeller.topology.chains():
        if chain.id != chain_id:
            to_delete.append(chain)
    modeller.delete(to_delete)
    modeller.addHydrogens()

    ff_filename = "amber99sbildn.xml"

    ff = app.ForceField(ff_filename)
    system = ff.createSystem(modeller.topology)

    system_generator = topology_proposal.SystemGenerator([ff_filename])

    max_point_mutants = 1
    residues_allowed_to_mutate = ['903','904','905']

    pl_top_library = topology_proposal.PointMutationEngine(modeller.topology, system_generator, chain_id, max_point_mutants=max_point_mutants, residues_allowed_to_mutate=residues_allowed_to_mutate)
    pl_top_proposal = pl_top_library.propose(system, modeller.topology)

@attr('advanced')
def test_always_change():
    """
    Test 'always_change' argument in topology proposal
    Allowing one residue to mutate, must change to a different residue each
    of 50 iterations
    """
    import perses.rjmc.topology_proposal as topology_proposal

    pdbid = "1G3F"
    topology, positions = load_pdbid_to_openmm(pdbid)
    modeller = app.Modeller(topology, positions)

    chain_id = 'B'
    to_delete = list()
    for chain in modeller.topology.chains():
        if chain.id != chain_id:
            to_delete.append(chain)
    modeller.delete(to_delete)
    modeller.addHydrogens()

    ff_filename = "amber99sbildn.xml"

    ff = app.ForceField(ff_filename)
    system = ff.createSystem(modeller.topology)

    system_generator = topology_proposal.SystemGenerator([ff_filename])

    max_point_mutants = 1
    residues_allowed_to_mutate = ['903']

    for residue in modeller.topology.residues():
        if residue.id in residues_allowed_to_mutate:
            print('Old residue: %s' % residue.name)
            old_res_name = residue.name
    pl_top_library = topology_proposal.PointMutationEngine(modeller.topology, system_generator, chain_id, max_point_mutants=max_point_mutants, residues_allowed_to_mutate=residues_allowed_to_mutate, always_change=True)
    topology = modeller.topology
    for i in range(50):
        pl_top_proposal = pl_top_library.propose(system, topology)
        for residue in pl_top_proposal.new_topology.residues():
            if residue.id in residues_allowed_to_mutate:
                print('Iter %s New residue: %s' % (i, residue.name))
                new_res_name = residue.name
        assert(old_res_name != new_res_name)
        old_res_name = new_res_name
        topology = pl_top_proposal.new_topology
        system = pl_top_proposal.new_system

@attr('advanced')
def test_run_peptide_library_engine():
    """
    Test example system with peptide and library
    """
    import perses.rjmc.topology_proposal as topology_proposal

    failed_mutants = 0

    pdbid = "1G3F"
    topology, positions = load_pdbid_to_openmm(pdbid)
    modeller = app.Modeller(topology, positions)

    chain_id = 'B'
    to_delete = list()
    for chain in modeller.topology.chains():
        if chain.id != chain_id:
            to_delete.append(chain)
    modeller.delete(to_delete)
    modeller.addHydrogens()

    ff_filename = "amber99sbildn.xml"

    ff = app.ForceField(ff_filename)
    ff.loadFile("tip3p.xml")
    modeller.addSolvent(ff)
    system = ff.createSystem(modeller.topology)

    system_generator = topology_proposal.SystemGenerator([ff_filename])
    library = ['AVILMFYQP','RHKDESTNQ','STNQCFGPL']

    pl_top_library = topology_proposal.PeptideLibraryEngine(system_generator, library, chain_id)

    pl_top_proposal = pl_top_library.propose(system, modeller.topology)

def test_ring_breaking_detection():
    """
    Test the detection of ring-breaking transformations.

    """
    from perses.rjmc.topology_proposal import SmallMoleculeSetProposalEngine
    from openmoltools.openeye import iupac_to_oemol, generate_conformers
    molecule1 = iupac_to_oemol("naphthalene")
    molecule2 = iupac_to_oemol("benzene")
    molecule1 = generate_conformers(molecule1,max_confs=1)
    molecule2 = generate_conformers(molecule2,max_confs=1)

    # Allow ring breaking
    new_to_old_atom_map = SmallMoleculeSetProposalEngine._get_mol_atom_map(molecule1, molecule2, allow_ring_breaking=True)
    if not len(new_to_old_atom_map) > 0:
        filename = 'mapping-error.png'
        render_atom_mapping(filename, molecule1, molecule2, new_to_old_atom_map)
        msg = 'Napthalene -> benzene transformation with allow_ring_breaking=True is not returning a valid mapping\n'
        msg += 'Wrote atom mapping to %s for inspection; please check this.' % filename
        msg += str(new_to_old_atom_map)
        raise Exception(msg)

    new_to_old_atom_map = SmallMoleculeSetProposalEngine._get_mol_atom_map(molecule1, molecule2, allow_ring_breaking=False)
    if not len(new_to_old_atom_map)==0:
        filename = 'mapping-error.png'
        render_atom_mapping(filename, molecule1, molecule2, new_to_old_atom_map)
        msg = 'Napthalene -> benzene transformation with allow_ring_breaking=False is erroneously allowing ring breaking\n'
        msg += 'Wrote atom mapping to %s for inspection; please check this.' % filename
        msg += str(new_to_old_atom_map)
        raise Exception(msg)

def test_molecular_atom_mapping():
    """
    Test the creation of atom maps between pairs of molecules from the JACS benchmark set.

    """
    from openeye import oechem
    from perses.rjmc.topology_proposal import SmallMoleculeSetProposalEngine
    from itertools import combinations

    # Test mappings for JACS dataset ligands
    for dataset_name in ['CDK2']: #, 'p38', 'Tyk2', 'Thrombin', 'PTP1B', 'MCL1', 'Jnk1', 'Bace']:
        # Read molecules
        dataset_path = 'data/schrodinger-jacs-datasets/%s_ligands.sdf' % dataset_name
        mol2_filename = resource_filename('perses', dataset_path)
        ifs = oechem.oemolistream(mol2_filename)
        molecules = list()
        for mol in ifs.GetOEGraphMols():
            molecules.append(oechem.OEGraphMol(mol))

        # Build atom map for some transformations.
        #for (molecule1, molecule2) in combinations(molecules, 2): # too slow
        molecule1 = molecules[0]
        for i, molecule2 in enumerate(molecules[1:]):
            new_to_old_atom_map = SmallMoleculeSetProposalEngine._get_mol_atom_map(molecule1, molecule2)
            # Make sure we aren't mapping hydrogens onto anything else
            atoms1 = [atom for atom in molecule1.GetAtoms()]
            atoms2 = [atom for atom in molecule2.GetAtoms()]
            #for (index2, index1) in new_to_old_atom_map.items():
            #    atom1, atom2 = atoms1[index1], atoms2[index2]
            #    if (atom1.GetAtomicNum()==1) != (atom2.GetAtomicNum()==1):
            filename = 'mapping-error-%d.png' % i
            render_atom_mapping(filename, molecule1, molecule2, new_to_old_atom_map)
            #msg = 'Atom atomic number %d is being mapped to atomic number %d\n' % (atom1.GetAtomicNum(), atom2.GetAtomicNum())
            msg = 'molecule 1 : %s\n' % oechem.OECreateIsoSmiString(molecule1)
            msg += 'molecule 2 : %s\n' % oechem.OECreateIsoSmiString(molecule2)
            msg += 'Wrote atom mapping to %s for inspection; please check this.' % filename
            msg += str(new_to_old_atom_map)
            print(msg)
            #        raise Exception(msg)

def test_simple_heterocycle_mapping(iupac_pairs = [('benzene', 'pyridine')]):
    """
    Test the ability to map conjugated heterocycles (that preserves all rings).  Will assert that the number of ring members in both molecules is the same.
    """
    # TODO: generalize this to test for ring breakage and closure.
    from openmoltools.openeye import iupac_to_oemol
    from openeye import oechem
    from perses.rjmc.topology_proposal import SmallMoleculeSetProposalEngine

    for iupac_pair in iupac_pairs:
        old_oemol, new_oemol = iupac_to_oemol(iupac_pair[0]), iupac_to_oemol(iupac_pair[1])
        new_to_old_map = SmallMoleculeSetProposalEngine._get_mol_atom_map(old_oemol, new_oemol, atom_expr=None, bond_expr=None, verbose=False, allow_ring_breaking = False)

        #assert that the number of ring members is consistent in the mapping...
        num_hetero_maps = 0
        for new_index, old_index in new_to_old_map.items():
            old_atom, new_atom = old_oemol.GetAtom(oechem.OEHasAtomIdx(old_index)), new_oemol.GetAtom(oechem.OEHasAtomIdx(new_index))
            if old_atom.IsInRing() and new_atom.IsInRing():
                if old_atom.GetAtomicNum() != new_atom.GetAtomicNum():
                    num_hetero_maps += 1

        assert num_hetero_maps > 0, f"there are no differences in atomic number mappings in {iupac_pair}"





if __name__ == "__main__":

#    test_run_point_mutation_propose()
#    test_mutate_from_every_amino_to_every_other()
#    test_specify_allowed_mutants()
#    test_propose_self()
#    test_limiting_allowed_residues()
#    test_run_peptide_library_engine()
#    test_small_molecule_proposals()
#    test_alanine_dipeptide_map()
#    test_always_change()
#    test_molecular_atom_mapping()
    test_no_h_map()<|MERGE_RESOLUTION|>--- conflicted
+++ resolved
@@ -73,13 +73,8 @@
 
     for example in mapping:
         for index, (lig_a, lig_b) in enumerate(pairs_of_smiles):
-<<<<<<< HEAD
             initial_molecule = smiles_to_oemol(lig_a)
             proposed_molecule = smiles_to_oemol(lig_b)
-=======
-            initial_molecule = generate_initial_molecule(lig_a)
-            proposed_molecule = generate_initial_molecule(lig_b)
->>>>>>> bb3231b5
             system_generator = topology_proposal.SystemGenerator([gaff_xml_filename])
             proposal_engine = topology_proposal.SmallMoleculeSetProposalEngine([initial_molecule, proposed_molecule], system_generator,map_strength=example)
             initial_system, initial_positions, initial_topology = OEMol_to_omm_ff(initial_molecule)
